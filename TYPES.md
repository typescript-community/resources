# Useful Types
I have written a list of types that are commonly used/may be useful.
Credits: @Robinlemon and @Micah

## Opaque
This constructs a type that is unique. This is very useful since it allows us to have different types for e.g.: a string and base64 data.
```ts
declare const Unique: unique symbol;
export type Opaque<T, K extends string> = T & { [Unique]: K };

/* Usage */
export type Base64Type = Opaque<string, '__base64__'>;
const DecodeBase64 = (B64String: Base64Type): string => Buffer.from(B64String, 'base64').toString('utf8');
```

## ResolvePromise
Returns the type T inside of a Promise<T>.
```ts
export type RemovePromise<T> = T extends PromiseLike<infer R> ? R : never;

/* Usage */
const Result = Promise.resolve(0); // Promise<number>
type TResult = RemovePromise<typeof Result> //number
```

## ClassType
Represents any class constructor.
```ts
/* eslint-disable-next-line @typescript-eslint/no-explicit-any */
export type ClassType = { new (...args: any[]): any };

/* Usage */
const ClassFactory = <T extends ClassType>(Ctor: T): InstanceType<T> => new Ctor();
```

## ClassMethodTypes
Returns a union of the **public** method types on a class.
```ts
export type ClassMethodTypes<T> = {
    [K in keyof T]: T[K] extends (...args: unknown[]) => void ? T[K] : never;
}[keyof T];

/* Usage */
class A {
    public a = (): void => {}
    public b(param: string): number { return 3; }
}

type MethodTypes = ClassMethodTypes<A>; // (() => void | (param: string) => number)
```

## ClassMethodNames
Returns a string union of **public** method names on a class.
```ts
export type ClassMethodNames<T> = {
    [K in keyof T]: T[K] extends (...args: unknown[]) => void ? K : never;
}[keyof T];

/* Usage */
class A {
    public a = (): void => {}
    public b(param: string): number { return 3; }
}

type MethodNames = ClassMethodNames<A>; // "a" | "b"
```

## ClassMethodTypesFiltered
Returns a union of the **public** method types on a class, but only where the method signature is assignable to U.
```ts
export type ClassMethodTypesFiltered<T, U> = {
    [K in keyof T]: U extends T[K] ? K : never;
}[keyof T];

/* Usage */
class A {
    public a = (): void => {}
    public b(param: string): number { return 3; }
}

type FilteredMethods = ClassMethodTypesFiltered<A, (...args: any[]) => number>; // (param: string) => number
```

## ClassStaticProps
Returns a type containing the static properties of a class.
```ts
export type ClassStaticProps<T> = Omit<T, 'prototype'>;

/* Usage */
class A {
    public static b: string = "abc";
}

/* typeof Important Here */
type StaticProps = ClassStaticProps<typeof A>; // { b: string }
```

## Expand
A debug type used to expand deep or messy types.
```ts
type Primitive = string | number | boolean | bigint | null | void | symbol
type Expand<T> = T extends Primitive ? T : { [K in keyof T]: Expand<T[K]> }

/* Usage */
interface Foo<T> {
    foo: T
}
interface Bar {
    a: Foo<1>
    b: Foo<string>
}
interface Zip {
    c: boolean
}
type Collapsed = (Bar & Zip)[] // (Bar & Zip)[]
type Expanded = Expand<Collapsed> // type Expanded = { a: { foo: 1 }, b: { foo: string }, c: boolean }[]
```

## RemoveFirstParam
Remove the first parameter from a function signature.
```ts
export type RemoveFirstFromTuple<T extends any[]> = T['length'] extends 0 ? undefined : (((...b: T) => void) extends (a: any, ...b: infer I) => void ? I : []);
export type RemoveFirstParam<T extends (...args: any[]) => any> = (...params: RemoveFirstFromTuple<Parameters<T>>) => ReturnType<T>;

/* Usage */
const MyFn = (a: string, b: number): void => {};
const MyModifiedFunc: RemoveFirstParam<typeof MyFn> = (b: number): void => {};
```

## Extract Explicit Keys from Indexed Type
```ts
type ExplicitKeys<T> = { [K in keyof T]: string extends K ? never : number extends K ? never : K } extends { [_ in keyof T]: infer U } ? U : never
interface Apple {
    [prop: string]: boolean
    'hello': true
    'goodbye': false
}
type ExplicityAppleKeys = ExplicitKeys<Apple> // 'hello' | 'goodbye'
```

<<<<<<< HEAD
## Deep Readonly
```ts
export type DeepReadonly<T> = Readonly<{
    [k in keyof T]:
        T[k] extends unknown[] ? ReadonlyArray<DeepReadonly<T[k][number]>> :
        T[k] extends Function ? T[k] :
        T[k] extends object ? DeepReadonly<T[k]> :
            T[k];
}>
=======
## Pair Array to Object
```ts
type PairToObject<T> = T extends readonly [string, string] ? { [index in T[0]]: T[1] } : never
type UnionToIntersection<T> = (T extends any ? (k: T) => void : never) extends (k: infer I) => void ? I : never
type PairArrayToObject<T extends readonly (readonly [string|symbol,unknown])[]> = UnionToIntersection<PairToObject<T[number]>>

/* Usage */
const fruitTuples = [
    ['apple', 'red'],
    ['banana', 'yellow'],
    ['cherry', 'black'],
] as const;
const fruitObject = fruitTuples.reduce((accumulator, [key, value]) => ({
    ...accumulator,
    [key]: value
}), {} as PairArrayToObject<typeof fruitTuples>)
fruitObject // type { apple: "red", banana: "yellow", cherry: "black" }
>>>>>>> 8fa97c1d
```<|MERGE_RESOLUTION|>--- conflicted
+++ resolved
@@ -138,7 +138,6 @@
 type ExplicityAppleKeys = ExplicitKeys<Apple> // 'hello' | 'goodbye'
 ```
 
-<<<<<<< HEAD
 ## Deep Readonly
 ```ts
 export type DeepReadonly<T> = Readonly<{
@@ -148,7 +147,7 @@
         T[k] extends object ? DeepReadonly<T[k]> :
             T[k];
 }>
-=======
+
 ## Pair Array to Object
 ```ts
 type PairToObject<T> = T extends readonly [string, string] ? { [index in T[0]]: T[1] } : never
@@ -166,5 +165,4 @@
     [key]: value
 }), {} as PairArrayToObject<typeof fruitTuples>)
 fruitObject // type { apple: "red", banana: "yellow", cherry: "black" }
->>>>>>> 8fa97c1d
 ```